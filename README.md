--- conflicted
+++ resolved
@@ -62,22 +62,6 @@
 ## Command-line options
 
 ### Basic agent config
-<<<<<<< HEAD
-* **-v** : Increase verbosity (specify multiple times for more). -vvvv for full debug output.
-* **--name** : Agent name (defaults to the machine's hostname).
-* **--exit** : Exit after the specified number of minutes.
-    * Useful for running in a shell script that does some maintenance or updates periodically (like hourly).
-* **--dockerized**: The agent is running inside a docker container.
-* **--ec2** : Load config settings from EC2 user data.
-* **--gce** : Load config settings from GCE user data.
-* **--log** : Log critical errors to the given file.
-* **--healthcheckport** : HTTP Health check port. Defaults to 8889, set to 0 to disable. Returns 200 if the agent is running and communicating with the server, 503 otherwise.
-* **--har** : Generate a per-run HAR file as part of the test result (defaults to False).
-
-### Video capture/display settings
-* **--xvfb** : Use an xvfb virtual display for headless testing (Linux only).
-* **--fps** : Video capture frame rate (defaults to 10). Valid range is 1-60. (Linux only).
-=======
 
 * `-v`, `-vv`, `-vvv`…: Increase verbosity (specify multiple times for more). `-vvvv` for full debug output.
 * `--name`: Agent name (defaults to the machine’s `hostname`).
@@ -87,6 +71,7 @@
 * `--gce`: Load config settings from GCE user data.
 * `--log`: Log critical errors to the given file.
 * `--healthcheckport`: HTTP Health check port (defaults to 8889). Set to 0 to disable. Returns 200 if the agent is running and communicating with the server, 503 otherwise.
+* `--har` : Generate a per-run HAR file as part of the test result (defaults to False).
 
 ### Video capture/display settings (Linux only)
 
@@ -94,7 +79,6 @@
 - `--fps`: Video capture frame rate (defaults to 10). Valid range is 1–60.
 
 [Xvfb]: https://en.wikipedia.org/wiki/Xvfb
->>>>>>> 1fa1be62
 
 ### Server/location configuration
 
