--- conflicted
+++ resolved
@@ -770,7 +770,6 @@
         elif command['command'] == 'type':
             self.devtools.type_text(command['target'])
         elif command['command'] == 'keypress':
-<<<<<<< HEAD
             modifier = 0
             value = command['value']
             if value is not None:
@@ -778,8 +777,6 @@
                 if keyModifier in KeyModifiers.keys():
                     modifier = KeyModifiers[keyModifier]
             self.devtools.keypress(command['target'], modifier)
-=======
-            self.devtools.keypress(command['target'])
         elif command['command'] == 'mouseClick':
             if 'target' in command:
                 target = command['target']
@@ -817,7 +814,6 @@
                     except:
                         self.task['error'] = 'Exception parsing mouseClick arguments.'
                         logging.error(self.task['error'])
->>>>>>> 2bfce8be
         elif command['command'] == 'waitfor':
             try:
                 self.devtools.wait_for_script = command['target'] if command['target'] else None
